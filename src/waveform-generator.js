--- conflicted
+++ resolved
@@ -6,30 +6,24 @@
  *   1108c1376c09166162335fab4743008cba57c4ee/src/BlockFile.cpp#L198
  */
 
-<<<<<<< HEAD
  var INT8_MAX = 127;
  var INT8_MIN = -128;
-=======
-var INT8_MAX = 127;
-var INT8_MIN = -128;
->>>>>>> 45c19774
-var INT16_MAX = 32767;
-var INT16_MIN = -32768;
+ var INT16_MAX = 32767;
+ var INT16_MIN = -32768;
 
-function calculateWaveformDataLength(audio_sample_count, scale) {
-    var data_length = Math.floor(audio_sample_count / scale);
+ function calculateWaveformDataLength(audio_sample_count, scale) {
+   var data_length = Math.floor(audio_sample_count / scale);
 
-    var samples_remaining = audio_sample_count - (data_length * scale);
+   var samples_remaining = audio_sample_count - (data_length * scale);
 
-    if (samples_remaining > 0) {
-        data_length++;
-    }
+   if (samples_remaining > 0) {
+     data_length++;
+   }
 
-    return data_length;
-}
+   return data_length;
+ }
 
 function generateWaveformData(options) {
-<<<<<<< HEAD
   var scale = options.scale;
   var amplitude_scale = options.amplitude_scale;
   var split_channels = options.split_channels;
@@ -42,7 +36,7 @@
   var version = output_channels === 1 ? 1 : 2;
   var header_size = version === 1 ? 20 : 24;
   var data_length = calculateWaveformDataLength(length, scale);
-    var total_size = header_size + data_length * 2 * options.bytes_per_output_sample
+  var total_size = header_size + data_length * 2 * options.bytes_per_output_sample
         * output_channels;
   var buffer = new ArrayBuffer(total_size);
   var data_view = new DataView(buffer);
@@ -59,18 +53,19 @@
     max_value[channel] = -Infinity;
   }
 
-    var rangeMin, rangeMax;
+  var rangeMin, rangeMax;
 
-    if (options.bytes_per_output_sample === 2) {
-        rangeMax = INT16_MAX;
-        rangeMin = INT16_MIN;
+  if (options.bytes_per_output_sample === 2) {
+    rangeMax = INT16_MAX;
+    rangeMin = INT16_MIN;
     }
-    else {
-        rangeMax = INT8_MAX;
-        rangeMin = INT8_MIN;
+  else {
+    rangeMax = INT8_MAX;
+    rangeMin = INT8_MIN;
     }
+
   data_view.setInt32(0, version, true); // Version
-    data_view.setUint32(4, options.bytes_per_output_sample !== 2, true); // Is 8 bit?
+  data_view.setUint32(4, options.bytes_per_output_sample !== 2, true); // Is 8 bit?
   data_view.setInt32(8, sample_rate, true); // Sample rate
   data_view.setInt32(12, scale, true); // Scale
   data_view.setInt32(16, data_length, true); // Length
@@ -87,97 +82,41 @@
         sample += channels[channel][i];
       }
 
-            sample = Math.floor(rangeMax * sample * amplitude_scale / channels.length);
+      sample = Math.floor(rangeMax * sample * amplitude_scale / channels.length);
 
       if (sample < min_value[0]) {
         min_value[0] = sample;
 
-                if (min_value[0] < rangeMin) {
-                    min_value[0] = rangeMin;
+        if (min_value[0] < rangeMin) {
+            min_value[0] = rangeMin;
         }
       }
-=======
-    var scale = options.scale;
-    var amplitude_scale = options.amplitude_scale;
-    var split_channels = options.split_channels;
-    var length = options.length;
-    var sample_rate = options.sample_rate;
-    var channels = options.channels.map(function(channel) {
-        return new Float32Array(channel);
-    });
-    var output_channels = split_channels ? channels.length : 1;
-    var version = output_channels === 1 ? 1 : 2;
-    var header_size = version === 1 ? 20 : 24;
-    var data_length = calculateWaveformDataLength(length, scale);
-    var total_size = header_size + data_length * 2 * options.bytes_per_output_sample
-        * output_channels;
-    var buffer = new ArrayBuffer(total_size);
-    var data_view = new DataView(buffer);
 
-    var scale_counter = 0;
-    var offset = header_size;
-    var channel, i;
+      if (sample > max_value[0]) {
+        max_value[0] = sample;
 
-    var min_value = new Array(output_channels);
-    var max_value = new Array(output_channels);
->>>>>>> 45c19774
-
-    for (channel = 0; channel < output_channels; channel++) {
-        min_value[channel] = Infinity;
-        max_value[channel] = -Infinity;
-    }
-
-<<<<<<< HEAD
-                if (max_value[0] > rangeMax) {
-                    max_value[0] = rangeMax;
+        if (max_value[0] > rangeMax) {
+            max_value[0] = rangeMax;
         }
       }
     }
     else {
       for (channel = 0; channel < output_channels; ++channel) {
-                sample = Math.floor(rangeMax * channels[channel][i] * amplitude_scale);
-=======
-    var rangeMin, rangeMax;
+        sample = Math.floor(rangeMax * channels[channel][i] * amplitude_scale);
 
-    if (options.bytes_per_output_sample === 2) {
-        rangeMax = INT16_MAX;
-        rangeMin = INT16_MIN;
-    }
-    else {
-        rangeMax = INT8_MAX;
-        rangeMin = INT8_MIN;
-    }
-    data_view.setInt32(0, version, true); // Version
-    data_view.setUint32(4, options.bytes_per_output_sample !== 2, true); // Is 8 bit?
-    data_view.setInt32(8, sample_rate, true); // Sample rate
-    data_view.setInt32(12, scale, true); // Scale
-    data_view.setInt32(16, data_length, true); // Length
+        if (sample < min_value[channel]) {
+          min_value[channel] = sample;
 
-    if (version === 2) {
-        data_view.setInt32(20, output_channels, true);
-    }
->>>>>>> 45c19774
-
-    for (i = 0; i < length; i++) {
-        var sample = 0;
-
-<<<<<<< HEAD
-                    if (min_value[channel] < rangeMin) {
-                        min_value[channel] = rangeMin;
+          if (min_value[channel] < INT8_MIN) {
+            min_value[channel] = INT8_MIN;
           }
         }
-=======
-        if (output_channels === 1) {
-            for (channel = 0; channel < channels.length; ++channel) {
-                sample += channels[channel][i];
-            }
->>>>>>> 45c19774
 
-            sample = Math.floor(rangeMax * sample * amplitude_scale / channels.length);
+        if (sample > max_value[channel]) {
+          max_value[channel] = sample;
 
-<<<<<<< HEAD
-                    if (max_value[channel] > rangeMax) {
-                        max_value[channel] = rangeMax;
+          if (max_value[channel] > INT8_MAX) {
+            max_value[channel] = INT8_MAX;
           }
         }
       }
@@ -185,102 +124,38 @@
 
     if (++scale_counter === scale) {
       for (channel = 0; channel < output_channels; channel++) {
-                if (options.bytes_per_output_sample === 2) {
-                    data_view.setInt16(offset, min_value[channel],true);
-                    data_view.setInt16(offset + 2, max_value[channel],true);
-                    offset += 4;
+            if (options.bytes_per_output_sample === 2) {
+                data_view.setInt16(offset, min_value[channel],true);
+                data_view.setInt16(offset + 2, max_value[channel],true);
+                offset += 4;
+            }
+            else {
+                data_view.setInt8(offset++, min_value[channel]);
+                data_view.setInt8(offset++, max_value[channel]);
                 }
-                else {
-        data_view.setInt8(offset++, min_value[channel]);
-        data_view.setInt8(offset++, max_value[channel]);
-                }
-=======
-            if (sample < min_value[0]) {
-                min_value[0] = sample;
 
-                if (min_value[0] < rangeMin) {
-                    min_value[0] = rangeMin;
-                }
-            }
->>>>>>> 45c19774
+        min_value[channel] = Infinity;
+        max_value[channel] = -Infinity;
+      }
 
-            if (sample > max_value[0]) {
-                max_value[0] = sample;
+      scale_counter = 0;
+    }
+  }
 
-                if (max_value[0] > rangeMax) {
-                    max_value[0] = rangeMax;
-                }
-            }
+  if (scale_counter > 0) {
+    for (channel = 0; channel < output_channels; channel++) {
+        if (options.bytes_per_output_sample === 2) {
+            data_view.setInt16(offset, min_value[channel], true);
+            data_view.setInt16(offset + 2, max_value[channel], true);
         }
         else {
-            for (channel = 0; channel < output_channels; ++channel) {
-                sample = Math.floor(rangeMax * channels[channel][i] * amplitude_scale);
-
-                if (sample < min_value[channel]) {
-                    min_value[channel] = sample;
-
-                    if (min_value[channel] < rangeMin) {
-                        min_value[channel] = rangeMin;
-                    }
-                }
-
-                if (sample > max_value[channel]) {
-                    max_value[channel] = sample;
-
-                    if (max_value[channel] > rangeMax) {
-                        max_value[channel] = rangeMax;
-                    }
-                }
-            }
+          data_view.setInt8(offset++, min_value[channel]);
+          data_view.setInt8(offset++, max_value[channel]);
         }
-
-        if (++scale_counter === scale) {
-            for (channel = 0; channel < output_channels; channel++) {
-                if (options.bytes_per_output_sample === 2) {
-                    data_view.setInt16(offset, min_value[channel],true);
-                    data_view.setInt16(offset + 2, max_value[channel],true);
-                    offset += 4;
-                }
-                else {
-                    data_view.setInt8(offset++, min_value[channel]);
-                    data_view.setInt8(offset++, max_value[channel]);
-                }
-
-                min_value[channel] = Infinity;
-                max_value[channel] = -Infinity;
-            }
-
-            scale_counter = 0;
-        }
+  }
     }
 
-<<<<<<< HEAD
-  if (scale_counter > 0) {
-    for (channel = 0; channel < output_channels; channel++) {
-=======
-    if (scale_counter > 0) {
-        for (channel = 0; channel < output_channels; channel++) {
->>>>>>> 45c19774
-            if (options.bytes_per_output_sample === 2) {
-                data_view.setInt16(offset, min_value[channel], true);
-                data_view.setInt16(offset + 2, max_value[channel], true);
-            }
-            else {
-<<<<<<< HEAD
-      data_view.setInt8(offset++, min_value[channel]);
-      data_view.setInt8(offset++, max_value[channel]);
-    }
-  }
-    }
-=======
-                data_view.setInt8(offset++, min_value[channel]);
-                data_view.setInt8(offset++, max_value[channel]);
-            }
-        }
-    }
->>>>>>> 45c19774
-
-    return buffer;
+  return buffer;
 }
 
 export { generateWaveformData };