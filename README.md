--- conflicted
+++ resolved
@@ -123,12 +123,17 @@
 
 You can also create waveform data from audio in the browser, using the
 [Web Audio API](https://developer.mozilla.org/en-US/docs/Web/API/Web_Audio_API).
-However, note that this requires downloading the entire audio file to the
-browser, so is less efficient than pre-processing the audio server-side, using
-[audiowaveform](https://github.com/bbc/audiowaveform). The audio will be
-processed using a
+
+As input, you can either use an `ArrayBuffer` containing the original encoded
+audio (e.g., in MP3, Ogg Vorbis, or WAV format), or an `AudioBuffer` containing
+the decoded audio samples.
+
+Note that this approach is generally less efficient than pre-processing the
+audio server-side, using [audiowaveform](https://github.com/bbc/audiowaveform).
+To avoid blocking the browser's UI thread, he audio will be processed using a
 [Web Worker](https://developer.mozilla.org/en-US/docs/Web/API/Web_Workers_API/Using_web_workers),
-if supported by the browser, to avoid blocking the browser's UI thread.
+if supported by the browser.
+
 
 ```javascript
 const audioContext = new AudioContext();
@@ -148,7 +153,23 @@
   });
 ```
 
-<<<<<<< HEAD
+```javascript
+const audioContext = new AudioContext();
+
+audioContext.decodeAudioData(arrayBuffer)
+  .then((audioBuffer) => {
+    WaveformData.createFromAudio(audioBuffer, (err, waveform) => {
+      if (err) {
+        console.error(err);
+        return;
+      }
+
+      console.log(`Waveform has ${waveform.channels} channels`);
+      console.log(`Waveform has length ${waveform.length} points`);
+    });
+  });
+```
+
 ## Drawing a waveform image
 
 Once you've created a `WaveformData` object, you can use it to draw a waveform
@@ -157,21 +178,6 @@
 a visualization library such as [D3.js](https://d3js.org/).
 
 ### Canvas example
-=======
-### With decoded AudioBuffer
-```javascript
-const webAudioBuilder = require('waveform-data/webaudio');
-const audioContext = new AudioContext();
-
-audioContext.decodeAudioData(arrayBuffer, (audioBuffer) => {
-  webAudioBuilder.fromAudioBuffer(audioBuffer, {}, (err, waveform) => {
-      console.log('waveform', waveform);
-  });
-})
-```
-
-## Drawing in canvas
->>>>>>> 64967ad5
 
 ```javascript
 const waveform = WaveformData.create(raw_data);
@@ -186,14 +192,7 @@
 const ctx = canvas.getContext('2d');
 ctx.beginPath();
 
-<<<<<<< HEAD
 const channel = waveform.channel(0);
-=======
-// from 0 to 100
-waveform.min.forEach((val, x) => {
-  ctx.lineTo(x + 0.5, y(val) + 0.5);
-});
->>>>>>> 64967ad5
 
 // Loop forwards, drawing the upper half of the waveform
 for (let x = 0; x < waveform.length; x++) {
